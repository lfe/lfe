--- conflicted
+++ resolved
@@ -215,7 +215,6 @@
        while it reads the expression and then be effectively 2.
 
 Supported Core forms
-<<<<<<< HEAD
               (quote e)
               (cons head tail)
               (car e)
@@ -267,68 +266,9 @@
               (extend-module declaration ... )
                       Define/extend module and declarations.
 
-              (define-function name lambda|match-lambda)
-              (define-macro name lambda|match-lambda)
+              (define-function name lambda|match-lambda doc-string)
+              (define-macro name lambda|match-lambda doc-string)
                       Define functions/macros at top-level.
-=======
---------------------
-
-(quote e)
-(cons head tail)
-(car e)
-(cdr e)
-(list e ... )
-(tuple e ... )
-(binary seg ... )
-(map key val ...) (map-get m k) (map-set m k v ...) (map-update m k v ...)
-(lambda (arg ...) ...)
-(match-lambda
-  ((arg ... ) {{(when e ...)}} ...)             - Matches clauses
-  ... )
-(let ((pat {{(when e ...)}} e)
-      ...)
-  ... )
-(let-function ((name lambda|match-lambda)       - Only define local functions
-               ... )
-  ... )
-(letrec-function ((name lambda|match-lambda)    - Only define local functions
-                  ... )
-  ... )
-(let-macro ((name lambda-match-lambda)          - Only define local macros
-            ...)
-  ...)
-(progn ... )
-(if test true-expr {{false-expr}})
-(case e
-  (pat {{(when e ...)}} ...)
-   ... ))
-(receive
-  (pat {{(when e ...)}} ... )
-  ...
-  (after timeout ... ))
-(catch ... )
-(try
-  e
-  {{(case ((pat {{(when e ...)}} ... )
-          ... ))}}
-  {{(catch
-     (((tuple type value ignore) {{(when e ...)}}
-                                        - Must be tuple of length 3 here!
-      ... )
-     ... )}}
-  {{(after ... )}})
-(funcall func arg ... )
-(call mod func arg ... )                - Call to Mod:Func(Arg, ... )
-
-(define-module name declaration ... )
-(extend-module declaration ... )
-        Define/extend module and declarations.
-
-(define-function name lambda|match-lambda doc-string)
-(define-macro name lambda|match-lambda doc-string)
-        Define functions/macros at top-level.
-
->>>>>>> 6e8edf41
 
 Supported macro forms
               (: mod func arg ... ) =>
@@ -555,15 +495,9 @@
        can be either a lambda or a match-lambda.  The basic forms for defining
        macros are:
 
-<<<<<<< HEAD
-              (define-macro name lambda|match-lambda)
+              (define-macro name lambda|match-lambda doc-string)
               (let-macro ((name lambda|match-lambda)
                 ...)
-=======
-(define-macro name lambda|match-lambda doc-string)
-(let-macro ((name lambda|match-lambda)
-  ...)
->>>>>>> 6e8edf41
 
        Macros are definitely NOT hygienic in any form.
 
