# Makefile for LFE
# This simple Makefile uses rebar (in Unix) or rebar.cmd (in Windows)
# to compile/clean if it exists, else does it explicitly.

BINDIR = bin
EBINDIR = ebin
SRCDIR = src
CSRCDIR = c_src
INCDIR = include
DOCDIR = doc
EMACSDIR = emacs

VPATH = $(SRCDIR)

ERLCFLAGS = -W1
ERLC = erlc

LIB=lfe

# To run erl as bash
FINISH=-run init stop -noshell

# Scripts to be evaluated
MAPS_MK = 'Has=erl_internal:bif(is_map,1), \
	HasMaps=if Has -> "-DHAS_MAPS=true\n" ; true -> "\n" end, \
	file:write_file("maps.mk", "HAS_MAPS = " ++ HasMaps)' \
	$(FINISH)

GET_VERSION = '{ok,[App]}=file:consult("src/$(LIB).app.src"), \
	V=proplists:get_value(vsn,element(3,App)), \
	io:format("~p~n",[V])' \
	$(FINISH)


## The .erl, .xrl, .yrl and .beam files
ESRCS = $(notdir $(wildcard $(SRCDIR)/*.erl))
XSRCS = $(notdir $(wildcard $(SRCDIR)/*.xrl))
YSRCS = $(notdir $(wildcard $(SRCDIR)/*.yrl))
EBINS = $(ESRCS:.erl=.beam) $(XSRCS:.xrl=.beam) $(YSRCS:.yrl=.beam)

CSRCS = $(notdir $(wildcard $(CSRCDIR)/*.c))
BINS = $(CSRCS:.c=)

## Where we install links to the LFE binaries.
DESTBINDIR = $(PREFIX)$(shell dirname `which erl` 2> /dev/null || echo "/usr/local/bin" )

.SUFFIXES: .erl .beam

$(BINDIR)/%: $(CSRCDIR)/%.c
	cc -o $@ $<

$(EBINDIR)/%.beam: $(SRCDIR)/%.erl
	$(ERLC) -I $(INCDIR) -o $(EBINDIR) $(HAS_MAPS) $(ERLCFLAGS) $<

%.erl: %.xrl
	$(ERLC) -o $(SRCDIR) $<

%.erl: %.yrl
	$(ERLC) -o $(SRCDIR) $<

all: compile docs

.PHONY: compile erlc_compile install docs clean dockerfile

## Compile using rebar if it exists else using make
compile: maps.mk
	if which rebar.cmd > /dev/null; \
	then rebar.cmd compile; \
	elif which rebar > /dev/null; \
	then rebar compile; \
	else $(MAKE) $(MFLAGS) erlc_compile; \
	fi

## Compile using erlc
erlc_compile: $(addprefix $(EBINDIR)/, $(EBINS)) $(addprefix $(BINDIR)/, $(BINS))

maps.mk:
	erl -eval $(MAPS_MK)

-include maps.mk

install:
	ln -s `pwd`/bin/lfe $(DESTBINDIR)
	ln -s `pwd`/bin/lfec $(DESTBINDIR)
	ln -s `pwd`/bin/lfescript $(DESTBINDIR)

docs:

clean:
	if which rebar.cmd > /dev/null; \
	then rebar.cmd clean; \
	elif which rebar > /dev/null; \
	then rebar clean; \
	else rm -rf $(EBINDIR)/*.beam; \
	fi
	rm maps.mk
	rm -rf erl_crash.dump

echo:
	@ echo $(ESRCS)
	@ echo $(XSRCS)
	@ echo $(YSRCS)
	@ echo $(EBINS)

get-deps:
	if which rebar.cmd > /dev/null; \
	then rebar.cmd get-deps; \
	elif which rebar > /dev/null; \
	then rebar get-deps; \
	fi

get-version:
	@echo
	@echo "Getting version info ..."
	@echo
	@echo -n app.src: ''
<<<<<<< HEAD
	@erl -eval $(GET_VERSION)
	@echo -n package.exs: ''
	@grep version package.exs | awk '{print $$2}'| sed -e 's/,//g'

upload: get-deps get-version
	@echo
	@echo "Continue with upload? "
	@read
	$(EXPM) publish

dockerfile: compile
	docker build -t lfex/lfe .
=======
	@erl -eval $(GET_VERSION)
>>>>>>> 2ff68345
<|MERGE_RESOLUTION|>--- conflicted
+++ resolved
@@ -114,19 +114,4 @@
 	@echo "Getting version info ..."
 	@echo
 	@echo -n app.src: ''
-<<<<<<< HEAD
-	@erl -eval $(GET_VERSION)
-	@echo -n package.exs: ''
-	@grep version package.exs | awk '{print $$2}'| sed -e 's/,//g'
-
-upload: get-deps get-version
-	@echo
-	@echo "Continue with upload? "
-	@read
-	$(EXPM) publish
-
-dockerfile: compile
-	docker build -t lfex/lfe .
-=======
-	@erl -eval $(GET_VERSION)
->>>>>>> 2ff68345
+	@erl -eval $(GET_VERSION)